(ns otplike.process
  (:require [clojure.core.async :as async :refer [<!! <! >! put! go go-loop]]
            [clojure.core.async.impl.protocols :as ap]
            [clojure.core.match :refer [match]]
            [otplike.trace]
            [otplike.util :as u]
            [clojure.core.async.impl.protocols :as impl]))

(def ^:private *pids
  (atom 0))

(def ^:private *refids
  (atom 0))

(def ^:private *processes
  (ref {}))

(def ^:private *registered
  (ref {}))

(def ^:private *registered-reverse
  (ref {}))

(def ^:private *control-timout 100)

(def ^:private ^:dynamic *self* nil)

(def ^:private ^:dynamic *inbox* nil)

(defn- ->nil [x])

(declare pid->str)

(defn trace [pid message]
  (otplike.trace/send-trace [pid (@*registered-reverse pid)] message))

(defrecord Pid [id name]
  Object
  (toString [self]
    (pid->str self))

  ap/WritePort
  (put! [this val handler]
    (when-let [{:keys [inbox]} (@*processes this)]
      (trace this [:inbound val])
      (ap/put! inbox val handler))))

(defrecord MonitorRef [id other-pid])

(defn monitor-ref?
  "Returns true if term is a monitor reference, false otherwise."
  [mref]
  (instance? MonitorRef mref))

(defn pid?
  "Returns true if term is a process identifier, false otherwise."
  [pid]
  (instance? Pid pid))

(defn- new-monitor-ref
  ([]
   (new-monitor-ref nil))
  ([other-pid]
   {:pre [(or (pid? other-pid) (nil? other-pid))]}
   (->MonitorRef (swap! *refids inc) other-pid)))

(defn pid->str
  "Returns a string corresponding to the text representation of pid.
  Throws if pid is not a process identifier.

  Warning: this function is intended for debugging and is not to be
  used in application programs."
  [^Pid {:keys [id name] :as pid}]
  {:post [(string? %)]}
  (u/check-args [(pid? pid)])
  (str "<" (if name (str name "@" id) id) ">"))

(defmethod print-method Pid [o w]
  (print-simple (pid->str o) w))

(defrecord ProcessRecord [pid inbox control monitors exit outbox linked flags])

(defn- new-process [pid inbox control monitors exit outbox linked flags]
  {:pre [(pid? pid)
         (satisfies? ap/ReadPort inbox) (satisfies? ap/WritePort inbox)
         (satisfies? ap/ReadPort control) (satisfies? ap/WritePort control)
         (map? @monitors) (every? vector? @monitors) (every? (fn [[pid _]]
                                                              (pid? pid)) @monitors)
         (satisfies? ap/ReadPort outbox)
         (set? @linked) (every? pid? @linked)
         (map? @flags)]
   :post [(instance? ProcessRecord %)]}
  (->ProcessRecord pid inbox control monitors exit outbox linked flags))

(defn self
  "Returns the process identifier of the calling process.
  Throws when called not in process context."
  []
  {:post [(pid? %)]}
  (or *self* (throw (Exception. "not in process"))))

(defn whereis
  "Returns the process identifier with the registered name reg-name,
  or nil if the name is not registered.
  Throws on nil argument."
  [reg-name]
  {:post [(or (nil? %) (pid? %))]}
  (u/check-args [(some? reg-name)])
  (@*registered reg-name))

(defn- find-process [id]
  {:pre [(some? id)]
   :post [(or (nil? %) (instance? ProcessRecord %))]}
  (if (pid? id)
    (@*processes id)
    (when-let [pid (whereis id)]
      (@*processes pid))))

(defn !
  "Sends a message to dest. dest can be a process identifier, or a
  registered name.
  Returns true if message was sent (process was alive), false otherwise.
  Throws if any of arguments is nil."
  [dest message]
  {:post [(or (true? %) (false? %))]}
  (u/check-args [(some? dest)
                 (some? message)])
  (if-let [{:keys [inbox]} (find-process dest)]
    (do
      (async/put! inbox message)
      true)
    false))

(defn- !control [pid message]
  {:pre [(pid? pid)
         (vector? message) (keyword? (first message))]
   :post [(or (true? %) (false? %))]}
  (if-let [{:keys [control]} (@*processes pid)]
    (do
      (async/put! control message)
      true)
    false))

(defn exit
  "Sends an exit signal with exit reason to the process identified
  by pid.
  If reason is any term, except :normal or :kill:
  - if pid is not trapping exits, pid itself exits with exit reason.
  - if pid is trapping exits, the exit signal is transformed into a
    message [:EXIT from reason] and delivered to the message queue
    of pid. from is the process identifier of the process that sent
    the exit signal.
  If reason is :normal, pid does not exit. If pid is trapping exits,
  the exit signal is transformed into a message
  [:EXIT from :normal] and delivered to its message queue.
  If reason is :kill, an untrappable exit signal is sent to pid,
  which unconditionally exits with reason :killed.
  Returns true if exit signal was sent (process was alive), false
  otherwise.
  Throws if pid is not a pid, or message is nil.

  Process exit means:
  - process' inbox becomes closed
  - future messages do not arrive to the process' inbox
  - all linked/monitoring processes receive exit signal/message
  - process no longer registered"

  [pid reason]
  {:post [(or (true? %) (false? %))]}
  (u/check-args [(pid? pid)
                 (some? reason)])
  (!control pid [:exit pid reason]))

(defn flag
  "Sets the value of a process flag. See description of each flag below.
  Returns the old value of a flag.
  Throws when called not in process context.

  :trap-exit
  When :trap-exit is set to true, exit signals arriving to a process
  are converted to [:EXIT from reason] messages, which can be
  received as ordinary messages. If :trap-exit is set to false, the
  process exits if it receives an exit signal other than :normal and
  the exit signal is propagated to its linked processes. Application
  processes are normally not to trap exits."
  [flag value]
  {:post []}
  (u/check-args [(keyword? flag)])
  (if-let [^ProcessRecord {:keys [flags]} (find-process (self))]
    (dosync
      (let [old-value (flag @flags)]
        (match flag
          :trap-exit (do
                       (alter flags assoc flag (boolean value))
                       (boolean old-value)))))
    (throw (Exception. "stopped"))))

(defn- monitor* [func pid1 pid2]
  (if-let [{:keys [monitors] :as process} (find-process pid2)]
    (do
      (swap! monitors func pid1)
      :ok)))

(defn registered
 "Returns a set of names of the processes that have been registered."
 []
 {:post [(set? %)]}
 (set (keys @*registered)))

(defn- two-phase-start [pid1 pid2 cfn]
  {:pre [(pid? pid1)
         (pid? pid2)
         (not= pid1 pid2)
         (fn? cfn)]
   :post [(or (nil? %) (satisfies? ap/ReadPort %))]}
  (let [complete (async/chan)]
    (when (!control pid1 [:two-phase complete pid2 cfn])
      complete)))

(defn- two-phase [process p1pid p2pid cfn]
  {:pre [(instance? ProcessRecord process)
         (pid? p1pid)
         (pid? p2pid)
         (not= p1pid p2pid)
         (fn? cfn)]
   :post [(satisfies? ap/ReadPort %)]}
  (go
    (let [p1result-chan (async/chan)
          noproc #(->nil (cfn :noproc process p1pid))]
      (if (!control p1pid [:two-phase-p1 p1result-chan p2pid cfn])
        (let [timeout (async/timeout *control-timout)]
          (match (async/alts! [p1result-chan timeout])
            [nil p1result-chan] (->nil (cfn :phase-two process p1pid))
            [nil timeout] (noproc)))
        (noproc)))))

(defn- link-fn [phase {:keys [linked pid] :as process} other-pid]
  {:pre [(instance? ProcessRecord process)
         (pid? pid)
         (pid? other-pid)]}
  (case phase
    :phase-one (do
                 (trace pid [:link-phase-one other-pid])
                 (dosync
                   (alter linked conj other-pid)))
    :phase-two (do
                 (trace pid [:link-phase-two other-pid])
                 (dosync
                   (alter linked conj other-pid)))
    :noproc (do
               (trace pid [:link-timeout other-pid])
               (!control pid [:exit other-pid :noproc])))) ; TODO crash :noproc vs. exit :noproc

(defn link
  "Creates a link between the calling process and another process
  identified by pid, if there is not such a link already. If a
  process attempts to create a link to itself, nothing is done.
  If pid does not exist and the calling process
  1. is trapping exits - an exit signal with reason :noproc is sent
  to the calling process.
  2. is not trapping exits - link closes process' inbox and may throw.
  Returns true.
  Throws when called not in process context, or pid is not a pid."
  [pid]
  {:post [(true? %)]}
  (u/check-args [(pid? pid)])
  (let [s (self)]
    (if (= s pid)
      true
      (if (two-phase-start s pid link-fn)
        true
        (throw (Exception. "stopped"))))))

(defn- unlink-fn [phase {:keys [linked pid] :as process} other-pid]
  {:pre [(instance? ProcessRecord process)
         (pid? pid)
         (pid? other-pid)]}
  (let [p2unlink #(do (trace pid [% other-pid])
                      (dosync
                        (alter linked disj other-pid)))]
    (case phase
      :phase-one (p2unlink :unlink-phase-one)
      :phase-two (p2unlink :unlink-phase-two)
      :noproc (p2unlink :unlink-phase-two))))

(defn unlink
  "Removes the link, if there is one, between the calling process and
  the process referred to by pid.
  Returns true.
  Does not fail if there is no link to pid, if pid is self pid, or
  if pid does not exist.
  Once unlink has returned, it is guaranteed that the link between
  the caller and the entity referred to by pid has no effect on the
  caller in the future (unless the link is setup again).
  If the caller is trapping exits, an [:EXIT pid _] message from
  the link can have been placed in the caller's message queue before
  the call.
  Notice that the [:EXIT pid _] message can be the result of the
  link, but can also be the result of pid calling exit. Therefore,
  it can be appropriate to clean up the message queue when trapping
  exits after the call to unlink.
  Throws when called not in process context, or pid is not a pid."
  [pid]
  {:post [(true? %)]}
  (u/check-args [(pid? pid)])
  (let [s (self)]
    (if (= pid s)
      true
      (if-let [complete (two-phase-start s pid unlink-fn)]
        (do (<!! complete) true)
        (throw (Exception. "stopped"))))))

(defn- monitor-message [mref object reason]
  {:pre [(monitor-ref? mref)]}
  [:DOWN mref :process object reason])

(defn- monitor-fn
  [mref object phase {:keys [monitors pid] :as process} other-pid]
  {:pre [(monitor-ref? mref)
         (keyword? phase)
         (map? @monitors)
         (instance? ProcessRecord process)
         (pid? other-pid)]}
  (case phase
    :phase-one
    (do
      (trace pid [:monitor mref other-pid object])
      (dosync
        (alter monitors assoc mref [other-pid object])))
    :noproc
    (! pid (monitor-message mref object :noproc))
    nil))

(defn- resolve-pid [pid-or-name]
  {:post [(let [[pid _object] %]
            (or (nil? pid) (pid? pid)))]}
  (if (pid? pid-or-name)
    [pid-or-name pid-or-name]
    [(whereis pid-or-name) pid-or-name]))

(defn monitor
  "Sends a monitor request to the entity identified by pid-or-name.
  If the monitored entity does not exist or when it dies,
  the caller of monitor will be notified by a message on the
  following format:

  [tag monitor-ref type object info]

  type can be one of the following keywords: :process.
  A monitor is triggered only once, after that it is removed from
  both monitoring process and the monitored entity. Monitors are
  fired when the monitored process terminates, or does not
  exist at the moment of creation. The monitoring is also turned
  off when demonitor/1 is called.

  When monitoring by name please note, that the registered-name is
  resolved to pid only once at the moment of monitor instantiation,
  later changes to the name registration will not affect the existing
  monitor.

  When a monitor is triggered, a :DOWN message that has the
  following pattern

  [:DOWN monitor-ref type object info]

  is sent to the monitoring process.

  In monitor message monitor-ref and type are the same as described
  earlier, and:
  object
    The monitored entity, which triggered the event. That is the
    argument of monitor call.
  info
    Either the exit reason of the process, or :noproc (process did not
    exist at the time of monitor creation).

  Making several calls to monitor/2 for the same pid-or-name and/or
  type is not an error; it results in as many independent monitoring
  instances.
  Monitoring self does nothing.

  Returns monitor-ref.
  Throws when called not in process context."
  [pid-or-name]
  {:post [(monitor-ref? %)]}
  (let [self (self)
        [other-pid object] (resolve-pid pid-or-name)]
    (if (= other-pid self)
      (new-monitor-ref)
      (if other-pid
        (let [mref (new-monitor-ref other-pid)]
          (two-phase-start self other-pid (partial monitor-fn mref object))
          mref)
        (let [mref (new-monitor-ref)]
          (! self (monitor-message mref object :noproc))
          mref)))))

(defn- demonitor-fn [mref phase {:keys [monitors] :as process} other-pid]
  {:pre [(monitor-ref? mref)
         (keyword? phase)
         (map? @monitors)
         (instance? ProcessRecord process)
         (pid? other-pid)]}
  (case phase
    :phase-one
    (let [[pid object] (@monitors mref)]
      (when (= pid other-pid)
        (trace pid [:demonitor mref other-pid object])
        (dosync
          (alter monitors dissoc mref))))
    nil))

(defn demonitor
  "If mref is a reference that the calling process obtained by
  calling monitor, this monitoring is turned off. If the monitoring
  is already turned off, nothing happens. If mref was created by
  other process, nothing happens.

  Once demonitor has returned, it is guaranteed that no
  [:DOWN monitor-ref _ _ _] message, because of the monitor,
  will be placed in the caller message queue in the future.
  A [:DOWN monitor-ref _ _ _] message can have been placed in
  the caller message queue before the call, though. It is therefore
  usually advisable to remove such a :DOWN message from the message
  queue after monitoring has been stopped.

  Returns true.
  Throws when called not in process context, mref is not a
  monitor-ref."
  [{:keys [other-pid] :as mref}]
  {:post [(= true %)]}
  (u/check-args [(monitor-ref? mref)])
  (let [self (self)]
    (when other-pid
      (let [return (two-phase-start self other-pid (partial demonitor-fn mref))]
        (<!! return)))
    true))

; TODO return new process and exit code
(defn- dispatch-control [{:keys [flags pid linked] :as process} message]
  {:pre [(instance? ProcessRecord process)]
   :post []}
  (trace pid [:control message])
<<<<<<< HEAD
    (let [trap-exit (:trap-exit @flags)]
      (match message
        [:exit xpid :kill] (do
                             (assert (pid? xpid))
                             [::break :killed])
        [:exit xpid :normal] (do
                               (assert (pid? xpid))
                               (when trap-exit
                                 (! pid [:EXIT xpid :normal]))
                               ::continue)
        [:exit xpid reason] (do
                              (assert (pid? xpid))
                              (if trap-exit
                                (do
                                  (! pid [:EXIT xpid reason])
                                  ::continue)
                                [::break reason]))
        [:two-phase
         complete other cfn] (go
                               (let [p1result (two-phase process other pid cfn)]
                                 (<! p1result)
                                 (async/close! complete)
                                 ::continue))
        [:two-phase-p1
         result other-pid cfn] (go
                                 (cfn :phase-one process other-pid)
                                 (async/close! result)
                                 ::continue))))
=======
  (let [trap-exit (:trap-exit @flags)]
    (match message
      [:exit xpid :kill] [::break :killed]
      [:exit xpid :normal] (do
                             (when trap-exit
                               (! pid [:EXIT xpid :normal]))
                             ::continue)

      [:exit xpid reason] (if trap-exit
                            (do
                              (! pid [:EXIT xpid reason])
                              ::continue)
                            [::break reason])
      [:two-phase
       complete other cfn] (go
                             (let [p1result (two-phase process other pid cfn)]
                               (<! p1result)
                               (async/close! complete)
                               ::continue))
      [:two-phase-p1
       result other-pid cfn] (go
                               (cfn :phase-one process other-pid)
                               (async/close! result)
                               ::continue))))
>>>>>>> 80f8539b

(defprotocol IClose
  (close! [_]))

(defn- outbox [pid inbox]
  {:pre [(pid? pid)
         (satisfies? ap/ReadPort inbox)]
   :post [(satisfies? ap/ReadPort %) (satisfies? IClose %)]}
  (let [outbox (async/chan 1)
        stop (async/chan)]
    (go-loop []
      (let [[value _] (async/alts! [stop inbox] :priority true)]
        (if (some? value)
          (do
            (trace pid [:deliver value])
            (>! outbox value)
            (recur))
          (async/close! outbox))))

    (reify
      ap/ReadPort
      (take! [_ handler]
        (ap/take! outbox handler))

      IClose
      (close! [_]
        (async/close! stop)))))

; TODO check exception thrown from proc-func
(defn- start-process [proc-func inbox args]
  {:pre [(fn? proc-func)
         (satisfies? ap/ReadPort inbox)
         (sequential? args)]
   :post [(satisfies? ap/ReadPort %)]}
  (match (apply proc-func inbox args)
    (chan :guard #(satisfies? ap/ReadPort %)) chan))

(defn- resolve-proc-func [form]
  {:pre [(or (fn? form) (symbol? form))]
   :post [(fn? %)]}
  (cond
    (fn? form) form
    (symbol? form) (some-> form resolve var-get)))

(defn- sync-register [pid process register]
  (dosync
    (when (some? register)
      (when (@*registered register)
        (throw (Exception. (str "already registered: " register))))
      (alter *registered assoc register pid)
      (alter *registered-reverse assoc pid register))
    (alter *processes assoc pid process)))

(defn- sync-unregister [pid]
  (dosync
    (alter *processes dissoc pid)
    (when-let [register (@*registered-reverse pid)]
      (alter *registered dissoc register)
      (alter *registered-reverse dissoc pid))))

(defn spawn
  "Returns the process identifier of a new process started by the
  application of proc-fun to args.
  options argument is a map of option names (keyword) to its values.

  The following options are allowed:
  :flags - a map of process' flags (e.g. {:trap-exit true})
  :register - any valid name to register process
  :link-to - pid or sequence of pids to link process to
  :inbox-size -
  :name - "
  [proc-func args {:keys [link-to inbox-size flags name register] :as options}]
  {:post [(pid? %)]}
  (u/check-args [(or (fn? proc-func) (symbol? proc-func))
                 (sequential? args)
                 (map? options) ;FIXME check for unknown options
                 (or (nil? link-to) (pid? link-to) (every? pid? link-to))
                 (or (nil? inbox-size)
                     (and (integer? inbox-size) (not (neg? inbox-size))))
                 (or (nil? flags) (map? flags))]) ;FIXME check for unknown flags
  (let [proc-func (resolve-proc-func proc-func)
        id        (swap! *pids inc)
        inbox     (async/chan (or inbox-size 1024))
        pid       (Pid. id (or name (str "proc" id)))
        control   (async/chan 128)
        linked    (ref #{})
        monitors  (ref {})
        flags     (ref (or flags {}))]
    (locking *processes
      (let [outbox  (outbox pid inbox)
            process (new-process
                      pid inbox control monitors exit outbox linked flags)]
        (sync-register pid process register)
        (trace pid [:start (str proc-func) args options])
        ; FIXME bindings from folded binding blocks are stacked, so no values
        ; bound between bottom and top folded binding blocks are garbage
        ; collected; see "ring" benchmark example
        (binding [*self* pid
                  *inbox* outbox] ; workaround for ASYNC-170. once fixed, binding should move to (start-process...)
          (let [return (try
                         (start-process proc-func outbox args)
                         (catch Throwable e
                           (close! outbox)
                           (sync-unregister pid)
                           (throw e)))]
            (go
              (when link-to
                (doseq [link-to (apply hash-set (flatten [link-to]))] ; ??? probably optimize by sending link requests concurently
                  (<! (two-phase process link-to pid link-fn)))) ; wait for protocol to complete
              (let [process (assoc process :return return)]
                (loop []
                  (let [proceed (match (async/alts! [control return])
                                  [val control]
                                  (let [proceed (dispatch-control process val)]
                                    (if (satisfies? ap/ReadPort proceed)
                                      (<! proceed) proceed))

                                  [val return]
                                  (do
                                    (trace pid [:return (or val :nil)])
                                    [::break (if (some? val) val :nil)])

                                  (:or [nil control] [nil return])
                                  nil)]
                    (match proceed
                      ::continue
                      (recur)

                      [::break reason]
                      (do
                        (trace pid [:terminate reason])
                        (close! outbox)
                        (dosync
                          (sync-unregister pid)
                          (doseq [p @linked]
                            (when-let [p (@*processes p)]
                              (alter (:linked p) disj process))))
                        (doseq [p @linked]
                          (!control p [:exit pid reason]))

                        (doseq [[mref [pid object]] @monitors]
                          (! pid (monitor-message mref object reason)))))))))))))
    pid))

(defn spawn-link
  "Returns the process identifier of a new process started by the
  application of proc-fun to args. A link is created between the
  calling process and the new process, atomically. Otherwise works
  like spawn.
  Throws when called not in process context."
  [proc-func args opts]
  {:post [(pid? %)]}
  (u/check-args [(or (nil? opts) (map? opts))])
  (let [opts (update-in opts [:link-to] conj (self))]
    (spawn proc-func args opts)))

(defn inbox* [] *inbox*)

(defmacro receive* [park? clauses]
  (if (even? (count clauses))
    `(match (~(if park? `<! `<!!) (inbox*)) ~@clauses)
    (match (last clauses)
      (['after (ms :guard #(and (integer? %) (not (neg? %)))) & body] :seq)
      `(let [inbox# (inbox*)
             timeout# (async/timeout ~ms)]
         (match (~(if park? `async/alts! `async/alts!!) [inbox# timeout#])
           [nil timeout#] (do ~@body)
           [nil inbox#] (throw (Exception. "stopped"))
           [msg# inbox#] (match msg# ~@(butlast clauses)))))))

(defmacro receive! [& clauses]
  `(receive* true ~clauses))

(defmacro receive!! [& clauses]
  `(receive* false ~clauses))

#_(defmacro receive [& clauses]
  `(go (receive! ~clauses)))

(defmacro proc-fn [args & body]
  (assert (vector? args))
  `(fn ~args
     (go
       (try
         ~@body
         :normal
         (catch Throwable t#
           [:exception (u/stack-trace t#)])))))

(defmacro defproc [name & args-body]
  `(def ~name (proc-fn ~@args-body)))

(defmacro defn-proc [name args & body]
  `(defn ~name []
     (let [done# (async/chan)]
       (spawn
         (proc-fn
           ~args
           (try
             (let [res# (do ~@body)]
               (when (some? res#) (>! done# res#)))
             (finally
               (async/close! done#))))
         []
         {})
       (<!! done#))))<|MERGE_RESOLUTION|>--- conflicted
+++ resolved
@@ -441,7 +441,6 @@
   {:pre [(instance? ProcessRecord process)]
    :post []}
   (trace pid [:control message])
-<<<<<<< HEAD
     (let [trap-exit (:trap-exit @flags)]
       (match message
         [:exit xpid :kill] (do
@@ -470,32 +469,6 @@
                                  (cfn :phase-one process other-pid)
                                  (async/close! result)
                                  ::continue))))
-=======
-  (let [trap-exit (:trap-exit @flags)]
-    (match message
-      [:exit xpid :kill] [::break :killed]
-      [:exit xpid :normal] (do
-                             (when trap-exit
-                               (! pid [:EXIT xpid :normal]))
-                             ::continue)
-
-      [:exit xpid reason] (if trap-exit
-                            (do
-                              (! pid [:EXIT xpid reason])
-                              ::continue)
-                            [::break reason])
-      [:two-phase
-       complete other cfn] (go
-                             (let [p1result (two-phase process other pid cfn)]
-                               (<! p1result)
-                               (async/close! complete)
-                               ::continue))
-      [:two-phase-p1
-       result other-pid cfn] (go
-                               (cfn :phase-one process other-pid)
-                               (async/close! result)
-                               ::continue))))
->>>>>>> 80f8539b
 
 (defprotocol IClose
   (close! [_]))
