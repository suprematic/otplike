--- conflicted
+++ resolved
@@ -199,71 +199,30 @@
   {:pre [(instance? ProcessRecord process)]
    :post []}
   (trace/trace pid [:control message])
-<<<<<<< HEAD
-  (let [trap-exit (:trap-exit @flags)]
-    ; each case of match wrapped into its own (go ...) block to workaround
-    ; core.async bug http://dev.clojure.org/jira/browse/ASYNC-100
-    (match message
-      [:exit xpid :kill] (go :killed)
-      [:exit xpid :normal] (go
-                             (when trap-exit
-                               (->nil (! pid [:EXIT xpid :normal]))))
-      [:exit xpid reason] (go
-                            (if trap-exit
-                              (->nil (! pid [:EXIT xpid reason]))
-                              reason))
-      [:two-phase
-       complete other cfn] (go
-                             (let [p1result (two-phase process other pid cfn)]
-                               (<! p1result)
-                               (->nil (async/close! complete))))
-      [:two-phase-p1
-       result other-pid cfn] (go
-                               (do
-                                 (cfn :phase-one process other-pid)
-                                 (->nil (async/close! result)))))))
-
-; TODO get rid of this fn moving its code to calling fn
-(defn- dispatch
-  [{:keys [pid control return] :as process} {message 0 port 1 :as mp}]
-  {:pre [(instance? ProcessRecord process)
-         (satisfies? ap/ReadPort port)
-         (vector? mp) (= 2 (count mp))]}
-  (go
-    (condp = port
-      return (do
-               (trace/trace pid [:return (or message :nil)])
-               (if (some? message) message :nil))
-      control (<! (dispatch-control process message)))))
-=======
     (let [trap-exit (:trap-exit @flags)]
       (match message
-        [:exit xpid :kill]
-        [::break :killed]
-        [:exit xpid :normal]
-        (do
-          (when trap-exit
-            (! pid [:EXIT xpid :normal]))
-            ::continue)
-
-        [:exit xpid reason]
-        (if trap-exit
-          (do
-            (! pid [:EXIT xpid reason])
-            ::continue)
-          [::break reason])
-        [:two-phase complete other cfn]
-        (go
-          (let [p1result (two-phase process other pid cfn)]
-            (<! p1result)
-            (async/close! complete)
-            ::continue))
-        [:two-phase-p1 result other-pid cfn]
-        (go
-          (>! result
-            (cfn :phase-one process other-pid))
-          ::continue))))
->>>>>>> 5bdc5a4c
+        [:exit xpid :kill] [::break :killed]
+        [:exit xpid :normal] (do
+                               (when trap-exit
+                                 (! pid [:EXIT xpid :normal]))
+                               ::continue)
+
+        [:exit xpid reason] (if trap-exit
+                              (do
+                                (! pid [:EXIT xpid reason])
+                                ::continue)
+                              [::break reason])
+        [:two-phase
+         complete other cfn] (go
+                               (let [p1result (two-phase process other pid cfn)]
+                                 (<! p1result)
+                                 (async/close! complete)
+                                 ::continue))
+        [:two-phase-p1
+         result other-pid cfn] (go
+                                 (cfn :phase-one process other-pid)
+                                 (async/close! result)
+                                 ::continue))))
 
 (defprotocol IClose
   (close! [_]))
