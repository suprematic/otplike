--- conflicted
+++ resolved
@@ -248,13 +248,8 @@
                  (dosync
                    (alter linked conj other-pid)))
     :noproc (do
-<<<<<<< HEAD
-               (trace/trace pid [:link-timeout other-pid])
+               (trace pid [:link-timeout other-pid])
                (!control pid [:exit other-pid :noproc])))) ; TODO crash :noproc vs. exit :noproc
-=======
-               (trace pid [:link-timeout other-pid])
-               (exit pid :noproc)))) ; TODO crash :noproc vs. exit :noproc
->>>>>>> c9fbda08
 
 (defn link
   "Creates a link between the calling process and another process
@@ -566,24 +561,13 @@
       (let [outbox  (outbox pid inbox)
             process (new-process
                       pid inbox control monitors exit outbox linked flags)]
-<<<<<<< HEAD
-        (dosync
-          (when (some? register)
-            (when (@*registered register)
-              (throw (Exception. (str "already registered: " register))))
-            (swap! *registered assoc register pid))
-          (swap! *processes assoc pid process))
-        (trace/trace pid [:start (str proc-func) args options])
+        (sync-register pid process register)
+        (trace pid [:start (str proc-func) args options])
         ; FIXME bindings from folded binding blocks are stacked, so no values
         ; bound between bottom and top folded binding blocks are garbage
         ; collected; see "ring" benchmark example
         (binding [*self* pid
                   *inbox* outbox] ; workaround for ASYNC-170. once fixed, binding should move to (start-process...)
-=======
-        (sync-register pid process register)
-        (trace pid [:start (str proc-func) args options])
-        (binding [*self* pid] ; workaround for ASYNC-170. once fixed, binding should move to (start-process...)
->>>>>>> c9fbda08
           (let [return (try
                          (start-process proc-func outbox args)
                          (catch Throwable e
